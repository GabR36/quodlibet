# Copyright 2005-2006 Sergey Fedoseev <fedoseev.sergey@gmail.com>
# Copyright 2007 Simon Morgan <zen84964@zen.co.uk>
#
# This program is free software; you can redistribute it and/or modify
# it under the terms of version 2 of the GNU General Public License as
# published by the Free Software Foundation.

from string import join

from gi.repository import Gtk
import dbus

import quodlibet
from quodlibet.plugins.events import EventPlugin
from quodlibet.parse import Pattern
from quodlibet.qltk import Frame
from quodlibet import config


class GajimStatusMessage(EventPlugin):
    PLUGIN_ID = 'Gajim status message'
    PLUGIN_NAME = _('Gajim Status Message')
    PLUGIN_DESC = _("Change Gajim status message according to what "
                    "you are currently listening to.")
    PLUGIN_VERSION = '0.7.4'

    c_accounts = __name__ + '_accounts'
    c_paused = __name__ + '_paused'
    c_statuses = __name__ + '_statuses'
    c_pattern = __name__ + '_pattern'

    def __init__(self):
        try:
            self.accounts = config.get('plugins', self.c_accounts).split()
        except:
            self.accounts = []
            config.set('plugins', self.c_accounts, '')

        try:
            self.paused = config.getboolean('plugins', self.c_paused)
        except:
            self.paused = True
            config.set('plugins', self.c_paused, 'True')

        try:
            self.statuses = config.get('plugins', self.c_statuses).split()
        except:
            self.statuses = ['online', 'chat']
            config.set('plugins', self.c_statuses, join(self.statuses))

        try:
            self.pattern = config.get('plugins', self.c_pattern)
        except:
            self.pattern = '<artist> - <title>'
            config.set('plugins', self.c_pattern, self.pattern)

        quodlibet.quit_add(0, self.quit)

        self.interface = None
        self.current = ''

    def quit(self):
        if self.current != '':
            self.change_status(self.accounts, '')

    def change_status(self, enabled_accounts, status_message):
        if not self.interface:
            try:
                bus = dbus.SessionBus()
                obj = bus.get_object(
                    'org.gajim.dbus', '/org/gajim/dbus/RemoteObject')
                self.interface = dbus.Interface(
                obj, 'org.gajim.dbus.RemoteInterface')
            except dbus.DBusException:
                self.interface = None

        if self.interface:
            try:
                for account in self.interface.list_accounts():
                    status = self.interface.get_status(account)
                    if enabled_accounts != [] and \
                            account not in enabled_accounts:
                        continue
                    if status in self.statuses:
                        self.interface.change_status(
                            status, status_message, account)
            except dbus.DBusException:
                self.interface = None

    def plugin_on_song_started(self, song):
        if song:
            self.current = Pattern(self.pattern) % song
        else:
            self.current = ''
        self.change_status(self.accounts, self.current)

    def plugin_on_paused(self):
        if self.paused and self.current != '':
            self.change_status(self.accounts, self.current + " [paused]")

    def plugin_on_unpaused(self):
        self.change_status(self.accounts, self.current)

    def accounts_changed(self, entry):
        self.accounts = entry.get_text().split()
        config.set('plugins', self.c_accounts, entry.get_text())

    def pattern_changed(self, entry):
        self.pattern = entry.get_text()
        config.set('plugins', self.c_pattern, self.pattern)

    def paused_changed(self, c):
        config.set('plugins', self.c_paused, str(c.get_active()))

    def statuses_changed(self, b):
        if b.get_active() and b.get_name() not in self.statuses:
            self.statuses.append(b.get_name())
        elif b.get_active() is False and b.get_name() in self.statuses:
            self.statuses.remove(b.get_name())
        config.set('plugins', self.c_statuses, join(self.statuses))

    def PluginPreferences(self, parent):
<<<<<<< HEAD
        vb = Gtk.VBox(spacing = 3)

        pattern_box = Gtk.HBox(spacing = 3)
=======
        vb = gtk.VBox(spacing=3)

        pattern_box = gtk.HBox(spacing=3)
>>>>>>> 0e1352e2
        pattern_box.set_border_width(3)
        pattern = Gtk.Entry()
        pattern.set_text(self.pattern)
        pattern.connect('changed', self.pattern_changed)
<<<<<<< HEAD
        pattern_box.pack_start(Gtk.Label("Pattern:"), True, True, 0)
        pattern_box.pack_start(pattern, True, True, 0)

        accounts_box = Gtk.HBox(spacing = 3)
=======
        pattern_box.pack_start(gtk.Label("Pattern:"), expand=False)
        pattern_box.pack_start(pattern)

        accounts_box = gtk.HBox(spacing=3)
>>>>>>> 0e1352e2
        accounts_box.set_border_width(3)
        accounts = Gtk.Entry()
        accounts.set_text(join(self.accounts))
        accounts.connect('changed', self.accounts_changed)
        accounts.set_tooltip_text("List accounts, separated by spaces, for "
                             "changing status message. If none are specified, "
                             "status message of all accounts will be changed.")
<<<<<<< HEAD
        accounts_box.pack_start(Gtk.Label("Accounts:"), True, True, 0)
        accounts_box.pack_start(accounts, True, True, 0)
=======
        accounts_box.pack_start(gtk.Label("Accounts:"), expand=False)
        accounts_box.pack_start(accounts)
>>>>>>> 0e1352e2

        c = Gtk.CheckButton(label="Add '[paused]'")
        c.set_active(self.paused)
        c.connect('toggled', self.paused_changed)
        c.set_tooltip_text("If checked, '[paused]' will be added to "
                           "status message on pause.")

        table = Gtk.Table()
        self.list = []
        i = 0
        j = 0
        for status in ['online', 'offline', 'chat', 'away', 'xa', 'invisible']:
            button = Gtk.CheckButton(label=status)
            button.set_name(status)
            if status in self.statuses:
                button.set_active(True)
            button.connect('toggled', self.statuses_changed)
            self.list.append(button)
            table.attach(button, i, i + 1, j, j + 1)
            if i == 2:
                i = 0
                j += 1
            else:
                i += 1

        vb.pack_start(pattern_box, True, True, 0)
        vb.pack_start(accounts_box, True, True, 0)
        vb.pack_start(c, True, True, 0)
        vb.pack_start(Frame(label="Statuses for which status message\n"
                                  "will be changed"), True, True, 0)
        vb.pack_start(table, True, True, 0)

        return vb<|MERGE_RESOLUTION|>--- conflicted
+++ resolved
@@ -120,30 +120,17 @@
         config.set('plugins', self.c_statuses, join(self.statuses))
 
     def PluginPreferences(self, parent):
-<<<<<<< HEAD
-        vb = Gtk.VBox(spacing = 3)
+        vb = Gtk.VBox(spacing=3)
 
-        pattern_box = Gtk.HBox(spacing = 3)
-=======
-        vb = gtk.VBox(spacing=3)
-
-        pattern_box = gtk.HBox(spacing=3)
->>>>>>> 0e1352e2
+        pattern_box = Gtk.HBox(spacing=3)
         pattern_box.set_border_width(3)
         pattern = Gtk.Entry()
         pattern.set_text(self.pattern)
         pattern.connect('changed', self.pattern_changed)
-<<<<<<< HEAD
         pattern_box.pack_start(Gtk.Label("Pattern:"), True, True, 0)
         pattern_box.pack_start(pattern, True, True, 0)
 
-        accounts_box = Gtk.HBox(spacing = 3)
-=======
-        pattern_box.pack_start(gtk.Label("Pattern:"), expand=False)
-        pattern_box.pack_start(pattern)
-
-        accounts_box = gtk.HBox(spacing=3)
->>>>>>> 0e1352e2
+        accounts_box = Gtk.HBox(spacing=3)
         accounts_box.set_border_width(3)
         accounts = Gtk.Entry()
         accounts.set_text(join(self.accounts))
@@ -151,13 +138,8 @@
         accounts.set_tooltip_text("List accounts, separated by spaces, for "
                              "changing status message. If none are specified, "
                              "status message of all accounts will be changed.")
-<<<<<<< HEAD
         accounts_box.pack_start(Gtk.Label("Accounts:"), True, True, 0)
         accounts_box.pack_start(accounts, True, True, 0)
-=======
-        accounts_box.pack_start(gtk.Label("Accounts:"), expand=False)
-        accounts_box.pack_start(accounts)
->>>>>>> 0e1352e2
 
         c = Gtk.CheckButton(label="Add '[paused]'")
         c.set_active(self.paused)
