--- conflicted
+++ resolved
@@ -278,7 +278,8 @@
     """Main dialog for browsing duplicate results"""
 
     def __quit(self, widget=None, response=None):
-        if response == Gtk.ResponseType.OK or response == Gtk.ResponseType.CLOSE:
+        if response == Gtk.ResponseType.OK or \
+                response == Gtk.ResponseType.CLOSE:
             print_d("Exiting plugin on user request...", self)
         self.finished = True
         self.destroy()
@@ -423,11 +424,7 @@
             (cls._CFG_REMOVE_PUNCTUATION, _("Remove _Punctuation")),
             (cls._CFG_CASE_INSENSITIVE, _("Case _Insensitive")),
         ]
-<<<<<<< HEAD
-        vb2=Gtk.VBox(spacing=6)
-=======
-        vb2 = gtk.VBox(spacing=6)
->>>>>>> 0e1352e2
+        vb2 = Gtk.VBox(spacing=6)
         for key, label in toggles:
             ccb = ConfigCheckButton(label, 'plugins', cls._config_key(key))
             ccb.set_active(cls.config_get_bool(key))
