--- conflicted
+++ resolved
@@ -23,13 +23,8 @@
 from quodlibet.qltk.textedit import PatternEdit
 
 
-<<<<<<< HEAD
 class SongInfo(Gtk.Label):
-    _pattern = """\
-=======
-class SongInfo(gtk.Label):
     _pattern = ("""\
->>>>>>> 8532599b
 \\<span weight='bold' size='large'\\><title>\\</span\\>\
 <~length| (<~length>)><version|
 \\<small\\>\\<b\\><version>\\</b\\>\\</small\\>><~people|
@@ -63,7 +58,7 @@
 
     def __menu(self, player, menu, library):
         try:
-            # Get a real submenu, unless there's no song, in which case an
+            # Get a real sub-menu, unless there's no song, in which case an
             # empty one looks more consistent than None
             submenu = (browsers.playlists.Menu([player.song], self)
                        if player.song else Gtk.Menu())
@@ -97,14 +92,14 @@
         menu.append(sep)
         sep.show()
         props = qltk.MenuItem(_("Edit _Tags"), Gtk.STOCK_PROPERTIES)
-        props.connect_object(
-            'activate', SongProperties, library, [player.song], self)
+        props.connect_object('activate', SongProperties, library,
+                             [player.song], self)
         props.show()
         props.set_sensitive(bool(player.song))
         menu.append(props)
         info = Gtk.ImageMenuItem(Gtk.STOCK_INFO, use_stock=True)
-        info.connect_object(
-            'activate', Information, library, [player.song], self)
+        info.connect_object('activate', Information, library,
+                            [player.song], self)
         info.show()
         menu.append(info)
         info.set_sensitive(bool(player.song))
