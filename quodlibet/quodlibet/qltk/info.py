# -*- coding: utf-8 -*-
# Copyright 2004-2005 Joe Wreschnig, Michael Urman, Iñigo Serna
#           2011-2013 Nick Boultbee
#
# This program is free software; you can redistribute it and/or modify
# it under the terms of the GNU General Public License version 2 as
# published by the Free Software Foundation

import os

from gi.repository import Gtk
from gi.repository import Pango

from quodlibet import const
from quodlibet import qltk
from quodlibet import browsers
from quodlibet.util.dprint import print_d
from quodlibet.qltk.properties import SongProperties
from quodlibet.qltk.information import Information
from quodlibet.qltk.ratingsmenu import RatingsMenuItem

from quodlibet.parse import XMLFromPattern
from quodlibet.qltk.textedit import PatternEdit


<<<<<<< HEAD
class SongInfo(Gtk.Label):
=======
class SongInfo(gtk.Label):
>>>>>>> 370c4bbf
    _pattern = """\
\\<span weight='bold' size='large'\\><title>\\</span\\>\
<~length| (<~length>)><version|
\\<small\\>\\<b\\><version>\\</b\\>\\</small\\>><~people|
%(people)s><album|
\\<b\\><album>\\</b\\><discnumber| - %(disc)s>\
<discsubtitle| - \\<b\\><discsubtitle>\\</b\\>><tracknumber| - %(track)s>>"""%{
        # Translators: As in "by Artist Name"
        "people": _("by %s") % "<~people>",
        "disc": _("Disc %s") % "<discnumber>",
        "track": _("Track %s") % "<tracknumber>"
        }

    __PATTERN_FILENAME = os.path.join(const.USERDIR, "songinfo")

    def __init__(self, library, player):
        super(SongInfo, self).__init__()
        self.set_ellipsize(Pango.EllipsizeMode.MIDDLE)
        self.set_selectable(True)
        self.set_alignment(0.0, 0.0)
        library.connect_object('changed', self.__check_change, player)
        player.connect('song-started', self.__check_started)

        self.connect_object('populate-popup', self.__menu, player, library)

        try: self._pattern = file(self.__PATTERN_FILENAME).read().rstrip()
        except EnvironmentError: pass
        self._compiled = XMLFromPattern(self._pattern)

    def __menu(self, player, menu, library):
        try:
            # Get a real sub-menu, unless there's no song, in which case an
            # empty one looks more consistent than None
            submenu = (browsers.playlists.Menu([player.song], player)
<<<<<<< HEAD
                       if player.song else Gtk.Menu())
        except AttributeError,e:
=======
                       if player.song else gtk.Menu())
        except AttributeError, e:
>>>>>>> 370c4bbf
            print_d(e)
        else:
            b = qltk.MenuItem(_("_Add to Playlist"), Gtk.STOCK_ADD)
            b.set_sensitive(player.song is not None and player.song.can_add)
            b.set_submenu(submenu)
            b.show_all()
            sep = Gtk.SeparatorMenuItem()
            menu.prepend(sep)
            sep.show()
            menu.prepend(b)

        # Issue 298 - Rate current playing song
        sep = Gtk.SeparatorMenuItem()
        menu.prepend(sep)
        sep.show()
        rating = RatingsMenuItem([player.song], library)
        rating.set_sensitive(bool(player.song))
        rating.show()
        menu.prepend(rating)

        item = qltk.MenuItem(_("_Edit Display..."), Gtk.STOCK_EDIT)
        item.show()
        item.connect_object('activate', self.__edit, player)
        menu.append(item)

        sep = Gtk.SeparatorMenuItem()
        menu.append(sep)
        sep.show()
<<<<<<< HEAD
        props = qltk.MenuItem(_("Edit _Tags"), Gtk.STOCK_PROPERTIES)
        props.connect_object(
            'activate', SongProperties, library, [player.song], self)
        props.show()
        props.set_sensitive(bool(player.song))
        menu.append(props)
        info = Gtk.ImageMenuItem(Gtk.STOCK_INFO)
        info.connect_object(
            'activate', Information, library, [player.song], self)
=======
        props = qltk.MenuItem(_("Edit _Tags"), gtk.STOCK_PROPERTIES)
        props.connect_object('activate', SongProperties, library,
                             [player.song], self)
        props.show()
        props.set_sensitive(bool(player.song))
        menu.append(props)
        info = gtk.ImageMenuItem(gtk.STOCK_INFO)
        info.connect_object('activate', Information, library,
                            [player.song], self)
>>>>>>> 370c4bbf
        info.show()
        menu.append(info)
        info.set_sensitive(bool(player.song))

    def __edit(self, player):
        editor = PatternEdit(self, SongInfo._pattern)
        editor.text = self._pattern
        editor.apply.connect_object('clicked', self.__set, editor, player)

    def __set(self, edit, player):
        self._pattern = edit.text.rstrip()
        if self._pattern == SongInfo._pattern:
            try:
                os.unlink(self.__PATTERN_FILENAME)
            except OSError:
                pass
        else:
            pattern_file = file(os.path.join(const.USERDIR, "songinfo"), "w")
            pattern_file.write(self._pattern + "\n")
            pattern_file.close()
        self._compiled = XMLFromPattern(self._pattern)
        self.__update_info(player)

    def __check_change(self, player, songs):
        if player.info in songs:
            self.__update_info(player)

    def __check_started(self, player, song):
        self.__update_info(player)

    def __update_info(self, player, last=None):
        last = last or {}
        text = ("<span size='xx-large'>%s</span>" % _("Not playing")
                if player.info is None
                else self._compiled % player.info)

        # some radio streams update way too often and updating the label
        # destroys the text selection
        if text not in last:
            self.set_markup(text)
            last.clear()
            last[text] = True<|MERGE_RESOLUTION|>--- conflicted
+++ resolved
@@ -23,11 +23,7 @@
 from quodlibet.qltk.textedit import PatternEdit
 
 
-<<<<<<< HEAD
 class SongInfo(Gtk.Label):
-=======
-class SongInfo(gtk.Label):
->>>>>>> 370c4bbf
     _pattern = """\
 \\<span weight='bold' size='large'\\><title>\\</span\\>\
 <~length| (<~length>)><version|
@@ -59,16 +55,11 @@
 
     def __menu(self, player, menu, library):
         try:
-            # Get a real sub-menu, unless there's no song, in which case an
+            # Get a real submenu, unless there's no song, in which case an
             # empty one looks more consistent than None
             submenu = (browsers.playlists.Menu([player.song], player)
-<<<<<<< HEAD
                        if player.song else Gtk.Menu())
-        except AttributeError,e:
-=======
-                       if player.song else gtk.Menu())
         except AttributeError, e:
->>>>>>> 370c4bbf
             print_d(e)
         else:
             b = qltk.MenuItem(_("_Add to Playlist"), Gtk.STOCK_ADD)
@@ -97,7 +88,6 @@
         sep = Gtk.SeparatorMenuItem()
         menu.append(sep)
         sep.show()
-<<<<<<< HEAD
         props = qltk.MenuItem(_("Edit _Tags"), Gtk.STOCK_PROPERTIES)
         props.connect_object(
             'activate', SongProperties, library, [player.song], self)
@@ -107,17 +97,6 @@
         info = Gtk.ImageMenuItem(Gtk.STOCK_INFO)
         info.connect_object(
             'activate', Information, library, [player.song], self)
-=======
-        props = qltk.MenuItem(_("Edit _Tags"), gtk.STOCK_PROPERTIES)
-        props.connect_object('activate', SongProperties, library,
-                             [player.song], self)
-        props.show()
-        props.set_sensitive(bool(player.song))
-        menu.append(props)
-        info = gtk.ImageMenuItem(gtk.STOCK_INFO)
-        info.connect_object('activate', Information, library,
-                            [player.song], self)
->>>>>>> 370c4bbf
         info.show()
         menu.append(info)
         info.set_sensitive(bool(player.song))
